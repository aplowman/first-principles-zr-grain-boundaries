{
 "cells": [
  {
   "cell_type": "code",
   "execution_count": null,
   "metadata": {},
   "outputs": [],
   "source": [
    "from pathlib import Path\n",
    "\n",
    "from utilities import get_castep_outputs\n",
    "from tensile_test import get_tensile_test, show_traction_separation, show_multiple_traction_separation"
   ]
  },
  {
   "cell_type": "markdown",
   "metadata": {},
   "source": [
    "# Visualise ab-initio tensile test data"
   ]
  },
  {
   "cell_type": "markdown",
   "metadata": {},
   "source": [
    "**Σ7 tilt A GB**"
   ]
  },
  {
   "cell_type": "code",
   "execution_count": null,
<<<<<<< HEAD
   "metadata": {
    "scrolled": false
   },
=======
   "metadata": {},
>>>>>>> fd0e5dd6
   "outputs": [],
   "source": [
    "tt = {\n",
    "    'Pristine': get_tensile_test('s7-tlA-gb'),\n",
    "    'Iodine': get_tensile_test('s7-tlA-gb-a1'),\n",
    "}\n",
    "show_multiple_traction_separation(tt)"
   ]
  },
  {
   "cell_type": "markdown",
   "metadata": {},
   "source": [
    "**Σ7 tilt A bulk**"
   ]
  },
  {
   "cell_type": "code",
   "execution_count": null,
   "metadata": {},
   "outputs": [],
   "source": [
    "tt = {\n",
    "    'Pristine': get_tensile_test('s7-tlA-b'),\n",
    "    'Iodine': get_tensile_test('s7-tlA-b-a1'),\n",
    "}\n",
    "show_multiple_traction_separation(tt)"
   ]
  },
  {
   "cell_type": "markdown",
   "metadata": {},
   "source": [
    "**Σ7 twist GB**"
   ]
  },
  {
   "cell_type": "code",
   "execution_count": null,
   "metadata": {},
   "outputs": [],
   "source": [
    "tt = {\n",
    "    'Pristine': get_tensile_test('s7-tw-gb'),\n",
    "    'Iodine': get_tensile_test('s7-tw-gb-a1'),\n",
    "}\n",
    "show_multiple_traction_separation(tt)"
   ]
  },
  {
   "cell_type": "markdown",
   "metadata": {},
   "source": [
    "**Σ7 twist bulk**"
   ]
  },
  {
   "cell_type": "code",
   "execution_count": null,
   "metadata": {
    "scrolled": false
   },
   "outputs": [],
   "source": [
    "tt = {\n",
    "    'Pristine': get_tensile_test('s7-tw-b'),\n",
    "    'Iodine': get_tensile_test('s7-tw-b-a1'),\n",
    "}\n",
    "show_multiple_traction_separation(tt)"
   ]
  },
  {
   "cell_type": "markdown",
   "metadata": {},
   "source": [
    "# Visualise structure at a given tensile test coordinate"
   ]
  },
  {
   "cell_type": "code",
   "execution_count": null,
<<<<<<< HEAD
   "metadata": {
    "scrolled": false
   },
=======
   "metadata": {},
>>>>>>> fd0e5dd6
   "outputs": [],
   "source": [
    "tensile_test = get_tensile_test('s7-tlA-gb-a1')\n",
    "tensile_test.get_coordinate(5).structure.show(layout_args={'height': 800})"
   ]
  },
  {
   "cell_type": "markdown",
   "metadata": {},
   "source": [
    "# Method of tensile test inputs generation and analysis"
   ]
  },
  {
   "cell_type": "markdown",
   "metadata": {},
   "source": [
    "This section breaks down the steps used to:\n",
    "\n",
    "- generate ab-initio tensile test input files (for CASTEP)\n",
    "- collate the results\n",
    "- find the traction separation curve\n",
    "- visualise the traction separation curve"
   ]
  },
  {
   "cell_type": "code",
   "execution_count": null,
   "metadata": {},
   "outputs": [],
   "source": [
    "import copy\n",
    "\n",
    "import numpy as np\n",
    "from atomistic.tensile_test import AtomisticTensileTest\n",
    "from castep_parse import write_input_files as write_castep_input_files\n",
    "\n",
    "from utilities import get_castep_parameters, get_simulated_bicrystal"
   ]
  },
  {
   "cell_type": "code",
   "execution_count": null,
   "metadata": {},
   "outputs": [],
   "source": [
    "CASTEP_SIMS_DIR = Path('/path/to/simulation/directory')"
   ]
  },
  {
   "cell_type": "markdown",
   "metadata": {},
   "source": [
    "**Generate an `AtomisticTensileTest`**"
   ]
  },
  {
   "cell_type": "code",
   "execution_count": null,
   "metadata": {},
   "outputs": [],
   "source": [
    "structure_code = 's7-tw-b-a1'\n",
    "bicrystal = get_simulated_bicrystal(structure_code, opt_idx=-1)"
   ]
  },
  {
   "cell_type": "code",
   "execution_count": null,
<<<<<<< HEAD
   "metadata": {},
   "outputs": [],
   "source": [
    "bicrystal.show()"
   ]
  },
  {
   "cell_type": "code",
   "execution_count": null,
=======
>>>>>>> fd0e5dd6
   "metadata": {},
   "outputs": [],
   "source": [
    "exp = np.array([\n",
    "\n",
    "])\n",
    "exp = np.sort(exp)"
   ]
  },
  {
   "cell_type": "code",
   "execution_count": null,
   "metadata": {},
   "outputs": [],
   "source": [
    "tensile_test = AtomisticTensileTest(\n",
    "    base_structure=bicrystal,\n",
    "    expansions=exp,\n",
    "    distribution='flat',\n",
    ")"
   ]
  },
  {
   "cell_type": "markdown",
   "metadata": {},
   "source": [
    "**Iterate over all coordinates to generate simulation input files**"
   ]
  },
  {
   "cell_type": "code",
   "execution_count": null,
   "metadata": {},
   "outputs": [],
   "source": [
    "base_path = CASTEP_SIMS_DIR.joinpath(structure_code)\n",
    "input_paths = []\n",
    "\n",
    "common_castep_params = get_castep_parameters(num_atoms=bicrystal.num_atoms)\n",
    "common_castep_params['atom_constraints'] = None\n",
    "\n",
    "for i in tensile_test.all_coordinates():\n",
    "    \n",
    "    # Make a directory for this sim:\n",
    "    sim_path = base_path.joinpath(i.coordinate_fmt)\n",
    "    sim_path.mkdir()\n",
    "    \n",
    "    # Write simulation inputs:\n",
    "    cst_params = {\n",
    "        'supercell': i.structure.supercell,\n",
    "        'atom_sites': i.structure.atoms.coords,\n",
    "        'species': i.structure.atoms.labels['species'].unique_values,\n",
    "        'species_idx': i.structure.atoms.labels['species'].values_idx,\n",
    "        'dir_path': sim_path,\n",
    "        **copy.deepcopy(common_castep_params),\n",
    "    }\n",
    "    input_paths.append(write_castep_input_files(**cst_params))\n",
    "    "
   ]
  },
  {
   "cell_type": "code",
   "execution_count": null,
   "metadata": {},
   "outputs": [],
   "source": []
  }
 ],
 "metadata": {
  "hide_input": false,
  "kernelspec": {
   "display_name": "zr_gb_papers_env",
   "language": "python",
   "name": "zr_gb_papers_env"
  },
  "language_info": {
   "codemirror_mode": {
    "name": "ipython",
    "version": 3
   },
   "file_extension": ".py",
   "mimetype": "text/x-python",
   "name": "python",
   "nbconvert_exporter": "python",
   "pygments_lexer": "ipython3",
   "version": "3.7.3"
  },
  "toc": {
   "base_numbering": 1,
   "nav_menu": {},
   "number_sections": true,
   "sideBar": true,
   "skip_h1_title": false,
   "title_cell": "Table of Contents",
   "title_sidebar": "Contents",
   "toc_cell": false,
   "toc_position": {},
   "toc_section_display": true,
   "toc_window_display": false
  }
 },
 "nbformat": 4,
 "nbformat_minor": 2
}<|MERGE_RESOLUTION|>--- conflicted
+++ resolved
@@ -29,75 +29,69 @@
   {
    "cell_type": "code",
    "execution_count": null,
-<<<<<<< HEAD
+   "metadata": {},
+   "outputs": [],
+   "source": [
+    "tt = {\n",
+    "    'Pristine': get_tensile_test('s7-tlA-gb'),\n",
+    "    'Iodine': get_tensile_test('s7-tlA-gb-a1'),\n",
+    "}\n",
+    "show_multiple_traction_separation(tt)"
+   ]
+  },
+  {
+   "cell_type": "markdown",
+   "metadata": {},
+   "source": [
+    "**Σ7 tilt A bulk**"
+   ]
+  },
+  {
+   "cell_type": "code",
+   "execution_count": null,
+   "metadata": {},
+   "outputs": [],
+   "source": [
+    "tt = {\n",
+    "    'Pristine': get_tensile_test('s7-tlA-b'),\n",
+    "    'Iodine': get_tensile_test('s7-tlA-b-a1'),\n",
+    "}\n",
+    "show_multiple_traction_separation(tt)"
+   ]
+  },
+  {
+   "cell_type": "markdown",
+   "metadata": {},
+   "source": [
+    "**Σ7 twist GB**"
+   ]
+  },
+  {
+   "cell_type": "code",
+   "execution_count": null,
+   "metadata": {},
+   "outputs": [],
+   "source": [
+    "tt = {\n",
+    "    'Pristine': get_tensile_test('s7-tw-gb'),\n",
+    "    'Iodine': get_tensile_test('s7-tw-gb-a1'),\n",
+    "}\n",
+    "show_multiple_traction_separation(tt)"
+   ]
+  },
+  {
+   "cell_type": "markdown",
+   "metadata": {},
+   "source": [
+    "**Σ7 twist bulk**"
+   ]
+  },
+  {
+   "cell_type": "code",
+   "execution_count": null,
    "metadata": {
     "scrolled": false
    },
-=======
-   "metadata": {},
->>>>>>> fd0e5dd6
-   "outputs": [],
-   "source": [
-    "tt = {\n",
-    "    'Pristine': get_tensile_test('s7-tlA-gb'),\n",
-    "    'Iodine': get_tensile_test('s7-tlA-gb-a1'),\n",
-    "}\n",
-    "show_multiple_traction_separation(tt)"
-   ]
-  },
-  {
-   "cell_type": "markdown",
-   "metadata": {},
-   "source": [
-    "**Σ7 tilt A bulk**"
-   ]
-  },
-  {
-   "cell_type": "code",
-   "execution_count": null,
-   "metadata": {},
-   "outputs": [],
-   "source": [
-    "tt = {\n",
-    "    'Pristine': get_tensile_test('s7-tlA-b'),\n",
-    "    'Iodine': get_tensile_test('s7-tlA-b-a1'),\n",
-    "}\n",
-    "show_multiple_traction_separation(tt)"
-   ]
-  },
-  {
-   "cell_type": "markdown",
-   "metadata": {},
-   "source": [
-    "**Σ7 twist GB**"
-   ]
-  },
-  {
-   "cell_type": "code",
-   "execution_count": null,
-   "metadata": {},
-   "outputs": [],
-   "source": [
-    "tt = {\n",
-    "    'Pristine': get_tensile_test('s7-tw-gb'),\n",
-    "    'Iodine': get_tensile_test('s7-tw-gb-a1'),\n",
-    "}\n",
-    "show_multiple_traction_separation(tt)"
-   ]
-  },
-  {
-   "cell_type": "markdown",
-   "metadata": {},
-   "source": [
-    "**Σ7 twist bulk**"
-   ]
-  },
-  {
-   "cell_type": "code",
-   "execution_count": null,
-   "metadata": {
-    "scrolled": false
-   },
    "outputs": [],
    "source": [
     "tt = {\n",
@@ -117,13 +111,7 @@
   {
    "cell_type": "code",
    "execution_count": null,
-<<<<<<< HEAD
-   "metadata": {
-    "scrolled": false
-   },
-=======
-   "metadata": {},
->>>>>>> fd0e5dd6
+   "metadata": {},
    "outputs": [],
    "source": [
     "tensile_test = get_tensile_test('s7-tlA-gb-a1')\n",
@@ -193,18 +181,6 @@
   {
    "cell_type": "code",
    "execution_count": null,
-<<<<<<< HEAD
-   "metadata": {},
-   "outputs": [],
-   "source": [
-    "bicrystal.show()"
-   ]
-  },
-  {
-   "cell_type": "code",
-   "execution_count": null,
-=======
->>>>>>> fd0e5dd6
    "metadata": {},
    "outputs": [],
    "source": [
