{
 "cells": [
  {
   "cell_type": "code",
   "execution_count": null,
<<<<<<< HEAD
   "metadata": {},
   "outputs": [],
   "source": [
    "%load_ext autoreload\n",
    "%autoreload 2"
   ]
  },
  {
   "cell_type": "code",
   "execution_count": null,
=======
>>>>>>> fd0e5dd6
   "metadata": {},
   "outputs": [],
   "source": [
    "from pathlib import Path\n",
    "\n",
    "from gamma_surfaces import get_gamma_surface, show_master_gamma_surface, show_gamma_surface_fit\n",
    "from utilities import make_structure"
   ]
  },
  {
   "cell_type": "markdown",
<<<<<<< HEAD
   "metadata": {
    "heading_collapsed": true
   },
=======
   "metadata": {},
>>>>>>> fd0e5dd6
   "source": [
    "# Visualise gamma surface data"
   ]
  },
  {
   "cell_type": "markdown",
   "metadata": {},
   "source": [
    "The code below uses JSON data files that are stored within this repository to visualise the fitted gamma surfaces."
   ]
  },
  {
   "cell_type": "code",
   "execution_count": null,
   "metadata": {
    "scrolled": false
   },
   "outputs": [],
   "source": [
    "structure_code = 's7-tlB-gb'\n",
    "lattice_parameters = 'eam'\n",
    "\n",
    "gs = get_gamma_surface(structure_code, lattice_parameters)\n",
    "show_master_gamma_surface(gs)"
   ]
  },
  {
   "cell_type": "code",
   "execution_count": null,
<<<<<<< HEAD
   "metadata": {
    "hidden": true
   },
=======
   "metadata": {},
>>>>>>> fd0e5dd6
   "outputs": [],
   "source": [
    "# Show quadratic fitting at a given shift:\n",
    "show_gamma_surface_fit(gs, shift=[0, 0.4])"
   ]
  },
  {
   "cell_type": "markdown",
   "metadata": {},
   "source": [
    "# Method of gamma surface generation and analysis"
   ]
  },
  {
   "cell_type": "markdown",
   "metadata": {},
   "source": [
    "This section breaks down the steps used to:\n",
    "\n",
    "- generate gamma surface input files (for LAMMPS)\n",
    "- run the simulations\n",
    "- collate the results\n",
    "- perform quadratic fitting\n",
    "- visualise the master gamma surface"
   ]
  },
  {
   "cell_type": "markdown",
   "metadata": {},
   "source": [
    "> **Note**: you cannot run simulations on Binder!"
   ]
  },
  {
   "cell_type": "code",
   "execution_count": null,
<<<<<<< HEAD
   "metadata": {
    "hidden": true
   },
=======
   "metadata": {},
>>>>>>> fd0e5dd6
   "outputs": [],
   "source": [
    "from subprocess import run, PIPE\n",
    "import numpy as np\n",
    "\n",
    "from atomistic.bicrystal import GammaSurface\n",
    "from lammps_parse import write_lammps_inputs, read_lammps_output\n",
    "from plotly import graph_objects\n",
    "\n",
    "from utilities import get_lammps_parameters\n",
    "\n",
    "# Change this variable to the directory where LAMMPS gamma surface simulation input files should be generated:\n",
    "LAMMPS_SIMS_DIR = Path('/path/to/simulation/directory')\n",
    "\n",
    "# Change this to the LAMMPS executable name (note, you cannot run simulations on Binder!):\n",
    "LAMMPS_EXECUTABLE = 'lmp_serial'"
   ]
  },
  {
   "cell_type": "markdown",
   "metadata": {},
   "source": [
    "**Generate a bicrystal whose gamma surface is to be explored**"
   ]
  },
  {
   "cell_type": "code",
   "execution_count": null,
<<<<<<< HEAD
   "metadata": {
    "hidden": true
   },
=======
   "metadata": {},
>>>>>>> fd0e5dd6
   "outputs": [],
   "source": [
    "bicrystal = make_structure('s7-tlA-gb', lattice_parameters='eam', configuration='sized')\n",
    "bicrystal.show(\n",
    "    include={'points': ['atoms']},\n",
    "    layout_args={'height': 800},\n",
    ")"
   ]
  },
  {
   "cell_type": "markdown",
   "metadata": {},
   "source": [
    "**Generate a gamma surface from a grid**"
   ]
  },
  {
   "cell_type": "code",
   "execution_count": null,
<<<<<<< HEAD
   "metadata": {
    "hidden": true
   },
=======
   "metadata": {},
>>>>>>> fd0e5dd6
   "outputs": [],
   "source": [
    "gamma_surface = GammaSurface.from_grid(bicrystal, grid=[3, 9], expansions=[0, 1, 2])"
   ]
  },
  {
   "cell_type": "markdown",
   "metadata": {},
   "source": [
    "**Iterate over all coordinates in the gamma surface to generate simulation input files**"
   ]
  },
  {
   "cell_type": "code",
   "execution_count": null,
<<<<<<< HEAD
   "metadata": {
    "hidden": true
   },
=======
   "metadata": {},
>>>>>>> fd0e5dd6
   "outputs": [],
   "source": [
    "pot_base_dir = Path('.').resolve()\n",
    "input_paths = []\n",
    "\n",
    "common_lammps_params = get_lammps_parameters(base_path=pot_base_dir)\n",
    "\n",
    "for i in gamma_surface.all_coordinates():\n",
    "    \n",
    "    # Make a directory for this sim:\n",
    "    sim_path = LAMMPS_SIMS_DIR.joinpath(i.coordinate_fmt)\n",
    "    sim_path.mkdir()\n",
    "    \n",
    "    # Write simulation inputs:\n",
    "    lammps_params = {\n",
    "        'supercell': i.structure.supercell,\n",
    "        'atom_sites': i.structure.atoms.coords,\n",
    "        'species': i.structure.atoms.labels['species'].unique_values,\n",
    "        'species_idx': i.structure.atoms.labels['species'].values_idx,\n",
    "        'dir_path': sim_path,\n",
    "        **common_lammps_params,\n",
    "    }\n",
    "    input_paths.append(write_lammps_inputs(**lammps_params))\n",
    "    "
   ]
  },
  {
   "cell_type": "markdown",
   "metadata": {},
   "source": [
    "**Run simulations**"
   ]
  },
  {
   "cell_type": "code",
   "execution_count": null,
   "metadata": {
    "scrolled": true
   },
   "outputs": [],
   "source": [
    "for i in input_paths:\n",
    "    cmd = '{} < {}'.format(LAMMPS_EXECUTABLE, i.name)\n",
    "    proc = run(cmd, shell=True, cwd=i.parent , stdout=PIPE, stderr=PIPE)    "
   ]
  },
  {
   "cell_type": "markdown",
   "metadata": {},
   "source": [
    "**Collate simulation outputs**"
   ]
  },
  {
   "cell_type": "code",
   "execution_count": null,
<<<<<<< HEAD
   "metadata": {
    "hidden": true
   },
=======
   "metadata": {},
>>>>>>> fd0e5dd6
   "outputs": [],
   "source": [
    "simulated_gamma_surface_params = {\n",
    "    'shifts': [],\n",
    "    'expansions': [],\n",
    "    'data': {\n",
    "        'energy': []\n",
    "    },\n",
    "}\n",
    "for i in input_paths:\n",
    "        \n",
    "    shift_str, exp_str = i.parent.name.split('__')    \n",
    "    shift = []\n",
    "    for j in shift_str.split('_'):\n",
    "        num, denom = j.split('.')\n",
    "        shift.append(int(num) / int(denom))\n",
    "        \n",
    "    simulated_gamma_surface_params['shifts'].append(shift)\n",
    "    simulated_gamma_surface_params['expansions'].append(float(exp_str))\n",
    "    \n",
    "    lammps_out = read_lammps_output(dir_path=i.parent)\n",
    "    simulated_gamma_surface_params['data']['energy'].append(\n",
    "        lammps_out['final_energy'][-1])"
   ]
  },
  {
   "cell_type": "markdown",
   "metadata": {},
   "source": [
    "**Generate a new GammaSurface to represent the simulated data**"
   ]
  },
  {
   "cell_type": "code",
   "execution_count": null,
   "metadata": {
    "scrolled": false
   },
   "outputs": [],
   "source": [
    "simulated_gamma_surface = GammaSurface(bicrystal, **simulated_gamma_surface_params)"
   ]
  },
  {
   "cell_type": "markdown",
   "metadata": {},
   "source": [
    "**Plot a slice of the gamma surface**"
   ]
  },
  {
   "cell_type": "code",
   "execution_count": null,
<<<<<<< HEAD
   "metadata": {
    "hidden": true
   },
=======
   "metadata": {},
>>>>>>> fd0e5dd6
   "outputs": [],
   "source": [
    "plot_dat = simulated_gamma_surface.get_surface_plot_data('energy', expansion=0, xy_as_grid=False)\n",
    "grid_dat = simulated_gamma_surface.get_xy_plot_data()\n",
    "graph_objects.FigureWidget(\n",
    "    data=[\n",
    "        {\n",
    "            'type': 'contour',\n",
    "            'colorscale': 'viridis',\n",
    "            **plot_dat,            \n",
    "        },\n",
    "        {\n",
    "            **grid_dat,\n",
    "            'mode': 'markers',\n",
    "            'marker': {\n",
    "                'size': 2,\n",
    "            },\n",
    "        },\n",
    "    ],\n",
    "    layout={\n",
    "        'xaxis': {\n",
    "            'scaleanchor': 'y',          \n",
    "        },        \n",
    "    }\n",
    ")"
   ]
  },
  {
   "cell_type": "markdown",
   "metadata": {},
   "source": [
    "**Fit at each shift to find the master gamma surface, and plot**"
   ]
  },
  {
   "cell_type": "code",
   "execution_count": null,
<<<<<<< HEAD
   "metadata": {
    "hidden": true
   },
=======
   "metadata": {},
>>>>>>> fd0e5dd6
   "outputs": [],
   "source": [
    "simulated_gamma_surface.add_fit('energy', 3)"
   ]
  },
  {
   "cell_type": "code",
   "execution_count": null,
   "metadata": {
    "scrolled": false
   },
   "outputs": [],
   "source": [
    "master_plot_data = simulated_gamma_surface.get_fitted_surface_plot_data('energy', xy_as_grid=False)\n",
    "graph_objects.FigureWidget(\n",
    "    data=[\n",
    "        {\n",
    "            'type': 'contour',\n",
    "            'colorscale': 'viridis',\n",
    "            **master_plot_data,            \n",
    "        },\n",
    "        {\n",
    "            **grid_dat,\n",
    "            'mode': 'markers',\n",
    "            'marker': {\n",
    "                'size': 2,\n",
    "            },\n",
    "        },        \n",
    "    ],\n",
    "    layout={\n",
    "        'xaxis': {\n",
    "            'scaleanchor': 'y',\n",
    "        }\n",
    "    }\n",
    ")"
   ]
  },
  {
   "cell_type": "markdown",
   "metadata": {},
   "source": [
    "**Plot the fit at a given shift**"
   ]
  },
  {
   "cell_type": "code",
   "execution_count": null,
<<<<<<< HEAD
   "metadata": {
    "hidden": true
   },
=======
   "metadata": {},
>>>>>>> fd0e5dd6
   "outputs": [],
   "source": [
    "fit_plot_dat = simulated_gamma_surface.get_fit_plot_data('energy', [0, 0])\n",
    "fig = graph_objects.FigureWidget(\n",
    "    data=[\n",
    "        {\n",
    "            **fit_plot_dat['fitted_data'],\n",
    "            'name': 'Fit',\n",
    "        },\n",
    "        {\n",
    "            **fit_plot_dat['data'],\n",
    "            'name': 'energy',\n",
    "        },\n",
    "        {\n",
    "            **fit_plot_dat['minimum'],\n",
    "            'name': 'Fit min.',\n",
    "        },\n",
    "    ],\n",
    "    layout={\n",
    "        'xaxis': {\n",
    "            'title': 'Expansion',\n",
    "        },\n",
    "        'yaxis': {\n",
    "            'title': 'energy',\n",
    "        },\n",
    "        'width': 400,\n",
    "        'height': 400,\n",
    "    }\n",
    ")\n",
    "fig"
   ]
  },
  {
   "cell_type": "markdown",
   "metadata": {},
   "source": [
    "# Using wrapper functions in `gamma_surfaces.py`"
   ]
  },
  {
   "cell_type": "markdown",
   "metadata": {},
   "source": [
    "The above workflow is wrapped up into a few wrapper functions in the python file `gamma_surfaces.py`."
   ]
  },
  {
   "cell_type": "code",
   "execution_count": null,
<<<<<<< HEAD
   "metadata": {
    "hidden": true
   },
=======
   "metadata": {},
>>>>>>> fd0e5dd6
   "outputs": [],
   "source": [
    "from gamma_surfaces import compute_master_gamma_surface"
   ]
  },
  {
   "cell_type": "code",
   "execution_count": null,
<<<<<<< HEAD
   "metadata": {
    "hidden": true
   },
=======
   "metadata": {},
>>>>>>> fd0e5dd6
   "outputs": [],
   "source": [
    "structure_code = 's7-tlA-gb'\n",
    "sims_dir = LAMMPS_SIMS_DIR.joinpath(structure_code)\n",
    "sims_dir.mkdir()\n",
    "gamma_surface = compute_master_gamma_surface(structure_code, sims_dir) # 5 mins run time"
   ]
  },
  {
   "cell_type": "code",
   "execution_count": null,
<<<<<<< HEAD
   "metadata": {
    "hidden": true
   },
=======
   "metadata": {},
>>>>>>> fd0e5dd6
   "outputs": [],
   "source": [
    "show_master_gamma_surface(gamma_surface)"
   ]
  },
  {
   "cell_type": "code",
   "execution_count": null,
   "metadata": {},
   "outputs": [],
   "source": []
  }
 ],
 "metadata": {
  "hide_input": false,
  "kernelspec": {
   "display_name": "zr_gb_papers_env",
   "language": "python",
   "name": "zr_gb_papers_env"
  },
  "language_info": {
   "codemirror_mode": {
    "name": "ipython",
    "version": 3
   },
   "file_extension": ".py",
   "mimetype": "text/x-python",
   "name": "python",
   "nbconvert_exporter": "python",
   "pygments_lexer": "ipython3",
   "version": "3.7.3"
  },
  "toc": {
   "base_numbering": 1,
   "nav_menu": {},
   "number_sections": true,
   "sideBar": true,
   "skip_h1_title": false,
   "title_cell": "Table of Contents",
   "title_sidebar": "Contents",
   "toc_cell": false,
   "toc_position": {},
   "toc_section_display": true,
   "toc_window_display": false
  }
 },
 "nbformat": 4,
 "nbformat_minor": 2
}<|MERGE_RESOLUTION|>--- conflicted
+++ resolved
@@ -3,19 +3,6 @@
   {
    "cell_type": "code",
    "execution_count": null,
-<<<<<<< HEAD
-   "metadata": {},
-   "outputs": [],
-   "source": [
-    "%load_ext autoreload\n",
-    "%autoreload 2"
-   ]
-  },
-  {
-   "cell_type": "code",
-   "execution_count": null,
-=======
->>>>>>> fd0e5dd6
    "metadata": {},
    "outputs": [],
    "source": [
@@ -27,13 +14,7 @@
   },
   {
    "cell_type": "markdown",
-<<<<<<< HEAD
-   "metadata": {
-    "heading_collapsed": true
-   },
-=======
-   "metadata": {},
->>>>>>> fd0e5dd6
+   "metadata": {},
    "source": [
     "# Visualise gamma surface data"
    ]
@@ -63,13 +44,7 @@
   {
    "cell_type": "code",
    "execution_count": null,
-<<<<<<< HEAD
-   "metadata": {
-    "hidden": true
-   },
-=======
-   "metadata": {},
->>>>>>> fd0e5dd6
+   "metadata": {},
    "outputs": [],
    "source": [
     "# Show quadratic fitting at a given shift:\n",
@@ -106,13 +81,7 @@
   {
    "cell_type": "code",
    "execution_count": null,
-<<<<<<< HEAD
-   "metadata": {
-    "hidden": true
-   },
-=======
-   "metadata": {},
->>>>>>> fd0e5dd6
+   "metadata": {},
    "outputs": [],
    "source": [
     "from subprocess import run, PIPE\n",
@@ -141,13 +110,7 @@
   {
    "cell_type": "code",
    "execution_count": null,
-<<<<<<< HEAD
-   "metadata": {
-    "hidden": true
-   },
-=======
-   "metadata": {},
->>>>>>> fd0e5dd6
+   "metadata": {},
    "outputs": [],
    "source": [
     "bicrystal = make_structure('s7-tlA-gb', lattice_parameters='eam', configuration='sized')\n",
@@ -167,13 +130,7 @@
   {
    "cell_type": "code",
    "execution_count": null,
-<<<<<<< HEAD
-   "metadata": {
-    "hidden": true
-   },
-=======
-   "metadata": {},
->>>>>>> fd0e5dd6
+   "metadata": {},
    "outputs": [],
    "source": [
     "gamma_surface = GammaSurface.from_grid(bicrystal, grid=[3, 9], expansions=[0, 1, 2])"
@@ -189,13 +146,7 @@
   {
    "cell_type": "code",
    "execution_count": null,
-<<<<<<< HEAD
-   "metadata": {
-    "hidden": true
-   },
-=======
-   "metadata": {},
->>>>>>> fd0e5dd6
+   "metadata": {},
    "outputs": [],
    "source": [
     "pot_base_dir = Path('.').resolve()\n",
@@ -252,13 +203,7 @@
   {
    "cell_type": "code",
    "execution_count": null,
-<<<<<<< HEAD
-   "metadata": {
-    "hidden": true
-   },
-=======
-   "metadata": {},
->>>>>>> fd0e5dd6
+   "metadata": {},
    "outputs": [],
    "source": [
     "simulated_gamma_surface_params = {\n",
@@ -312,13 +257,7 @@
   {
    "cell_type": "code",
    "execution_count": null,
-<<<<<<< HEAD
-   "metadata": {
-    "hidden": true
-   },
-=======
-   "metadata": {},
->>>>>>> fd0e5dd6
+   "metadata": {},
    "outputs": [],
    "source": [
     "plot_dat = simulated_gamma_surface.get_surface_plot_data('energy', expansion=0, xy_as_grid=False)\n",
@@ -356,13 +295,7 @@
   {
    "cell_type": "code",
    "execution_count": null,
-<<<<<<< HEAD
-   "metadata": {
-    "hidden": true
-   },
-=======
-   "metadata": {},
->>>>>>> fd0e5dd6
+   "metadata": {},
    "outputs": [],
    "source": [
     "simulated_gamma_surface.add_fit('energy', 3)"
@@ -410,13 +343,7 @@
   {
    "cell_type": "code",
    "execution_count": null,
-<<<<<<< HEAD
-   "metadata": {
-    "hidden": true
-   },
-=======
-   "metadata": {},
->>>>>>> fd0e5dd6
+   "metadata": {},
    "outputs": [],
    "source": [
     "fit_plot_dat = simulated_gamma_surface.get_fit_plot_data('energy', [0, 0])\n",
@@ -466,13 +393,7 @@
   {
    "cell_type": "code",
    "execution_count": null,
-<<<<<<< HEAD
-   "metadata": {
-    "hidden": true
-   },
-=======
-   "metadata": {},
->>>>>>> fd0e5dd6
+   "metadata": {},
    "outputs": [],
    "source": [
     "from gamma_surfaces import compute_master_gamma_surface"
@@ -481,13 +402,7 @@
   {
    "cell_type": "code",
    "execution_count": null,
-<<<<<<< HEAD
-   "metadata": {
-    "hidden": true
-   },
-=======
-   "metadata": {},
->>>>>>> fd0e5dd6
+   "metadata": {},
    "outputs": [],
    "source": [
     "structure_code = 's7-tlA-gb'\n",
@@ -499,13 +414,7 @@
   {
    "cell_type": "code",
    "execution_count": null,
-<<<<<<< HEAD
-   "metadata": {
-    "hidden": true
-   },
-=======
-   "metadata": {},
->>>>>>> fd0e5dd6
+   "metadata": {},
    "outputs": [],
    "source": [
     "show_master_gamma_surface(gamma_surface)"
